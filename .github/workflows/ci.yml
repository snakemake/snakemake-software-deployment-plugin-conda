--- conflicted
+++ resolved
@@ -6,12 +6,9 @@
       - main
   pull_request:
 
-<<<<<<< HEAD
 env:
   TEST_ENV_DIR: /tmp/test-env
 
-=======
->>>>>>> b38aecdc
 jobs:
   formatting:
     runs-on: ubuntu-latest
@@ -54,12 +51,9 @@
           conda create -p $TEST_ENV_DIR stress-ng
 
       - name: Run pytest
-<<<<<<< HEAD
         env:
           TEST_NAMED_ENV: "1"
           TEST_DIRECTORY_ENV: "1"
-=======
->>>>>>> b38aecdc
         run: pixi run test
 
       - name: Run Coverage
